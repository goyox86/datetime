//! Dates and times paired with a time zone, and time zone definitions.

use local::{LocalDate, LocalTime, LocalDateTime, DatePiece, TimePiece, Month, Weekday};
use parse;

use std::path::Path;
use std::fs::File;
use std::io::Read;
use std::error::Error;

use duration::Duration;
use tz::{Transition, parse};

/// A **time zone** is used to calculate how much to adjust a UTC-based time
/// based on its geographical location.
#[derive(Clone,Debug)]
pub enum TimeZone
{
    UTC,
    FixedOffset{offset: i32},
    VariableOffset{ transitions: Vec<Transition>}
}

<<<<<<< HEAD

/// A time paired with a time zone.
#[derive(Debug, Clone)]
pub struct ZonedDateTime<TZ> {
    pub local: LocalDateTime,
    pub time_zone: TZ,
}

impl<TZ> ZonedDateTime<TZ> where TZ: TimeZone {
    // TODO add date() to DatePiece and make it private again
    // TODO add time() to TimePiece


    /// Parses a ZonedDateTime from ISO 8601, similar to `local::LocalDateTime::parse()`
    ///
    /// #Example
    /// ```
    /// let zoned_datetime = ZonedDateTime::<AnyTimeZone>::parse("2015-06-26T22:57:09Z");
    /// ```
    pub fn parse(input: &str) -> Option<ZonedDateTime<AnyTimeZone>> {
        parse::parse_iso_8601_zoned(input)
    }

    /// Returns the LocalDate.
    pub fn date(&self) -> LocalDate {
        self.time_zone.adjust(self.local).date
    }

    /// Returns the LocalTime.
    pub fn time(&self) -> LocalTime {
        self.time_zone.adjust(self.local).time
    }
}

impl<TZ> DatePiece for ZonedDateTime<TZ> where TZ: TimeZone {
    fn year(&self) -> i64 {
        self.time_zone.adjust(self.local).year()
    }

    fn month(&self) -> Month {
        self.time_zone.adjust(self.local).month()
    }

    fn day(&self) -> i8 {
        self.time_zone.adjust(self.local).day()
=======
/// A **time zone** is used to calculate how much to adjust a UTC-based time
/// based on its geographical location.
impl TimeZone
{
    fn adjust(&self, local: LocalDateTime) -> LocalDateTime
    {
        match self{
            &TimeZone::UTC => { self.adjust_utc(local)},
            &TimeZone::FixedOffset{offset} => { self.adjust_fixed(offset, local)},
            &TimeZone::VariableOffset{ref transitions} => { self.adjust_variable(&transitions, local)},
        }
>>>>>>> 179be4e7
    }

    fn adjust_utc(&self, local: LocalDateTime) -> LocalDateTime
    {
        local  // No adjustment needed! LocalDateTime uses UTC.
    }

    fn adjust_fixed(&self, offset:i32,  local: LocalDateTime) -> LocalDateTime
    {
        local + Duration::of(offset as i64)
    }

    fn adjust_variable(&self, transitions:&Vec<Transition>, local: LocalDateTime) -> LocalDateTime
    {
        let unix_timestamp = local.to_instant().seconds() as i32;

        // TODO: Replace this with a binary search
        match transitions.iter().find(|t| t.timestamp < unix_timestamp) {
            None     => local,
            Some(t)  => local + Duration::of(t.local_time_type.offset as i64),
        }
    }

    pub fn at(&self, local: LocalDateTime) -> ZonedDateTime
    {
        ZonedDateTime {
            local: local,
            time_zone: self.clone()
        }
    }

    /// Read time zone information in from the user's local time zone.
    pub fn localtime() -> Result<TimeZone, Box<Error>>
    {
        // TODO: replace this with some kind of factory.
        // this won't be appropriate for all systems
        TimeZone::zoneinfo(&Path::new("/etc/localtime"))
    }

    /// Read time zone information in from the file at the given path,
    /// returning a variable offset containing time transitions if successful,
    /// or an error if not.
    pub fn zoneinfo(path: &Path) -> Result<TimeZone, Box<Error>>
    {
        let mut contents = Vec::new();
        try!(File::open(path).unwrap().read_to_end(&mut contents));
        let mut tz = try!(parse(contents));

        // Sort the transitions *backwards* to make it easier to get the first
        // one *after* a specified time.
        tz.transitions.sort_by(|b, a| a.timestamp.cmp(&b.timestamp));

        Ok(TimeZone::VariableOffset{ transitions: tz.transitions })
    }
    /// Create a new fixed-offset timezone with the given number of seconds.
    ///
    /// Panics if the number of seconds is greater than one day's worth of
    /// seconds (86400) in either direction.
    pub fn of_seconds(seconds: i32) -> TimeZone
    {
        if seconds <= -86400 || seconds >= 86400 {
            panic!("Seconds offset greater than one day ({})", seconds)
        }
        else {
            TimeZone::FixedOffset{ offset: seconds }
        }
    }

    /// Create a new fixed-offset timezone with the given number of hours and
    /// minutes.
    ///
    /// The values should either be both positive or both negative.
    ///
    /// Panics if the numbers are greater than their unit allows (more than 23
    /// hours or 59 minutes) in either direction, or if the values differ in
    /// sign (such as a positive number of hours with a negative number of
    /// minutes).
<<<<<<< HEAD
    pub fn of_hours_and_minutes(hours: i8, minutes: i8) -> FixedOffset {
        if (hours.is_positive() && minutes.is_negative())
        || (hours.is_negative() && minutes.is_positive()) {
=======
    pub fn of_hours_and_minutes(hours: i8, minutes: i8) -> TimeZone
    {
        if hours.signum() != minutes.signum() {
>>>>>>> 179be4e7
            panic!("Hour and minute values differ in sign ({} and {}", hours, minutes);
        }
        else if hours <= -24 || hours >= 24 {
            panic!("Hours offset greater than one day ({})", hours);
        }
        else if minutes <= -60 || minutes >= 60 {
            panic!("Minutes offset greater than one hour ({})", minutes);
        }
        else {
            let hours = hours as i32;
            let minutes = minutes as i32;
            TimeZone::of_seconds(hours * 24 + minutes * 60)
        }
    }
}


/// A time paired with a time zone.
#[derive(Debug, Clone)]
pub struct ZonedDateTime
{
    local: LocalDateTime,
    time_zone: TimeZone,
}

impl DatePiece for ZonedDateTime
{
    fn year(&self) -> i64 {
        self.time_zone.adjust(self.local).year()
    }

    fn month(&self) -> Month {
        self.time_zone.adjust(self.local).month()
    }

    fn day(&self) -> i8 {
        self.time_zone.adjust(self.local).day()
    }

    fn yearday(&self) -> i16 {
        self.time_zone.adjust(self.local).yearday()
    }

    fn weekday(&self) -> Weekday {
        self.time_zone.adjust(self.local).weekday()
    }
}

impl TimePiece for ZonedDateTime{
    fn hour(&self) -> i8 {
        self.time_zone.adjust(self.local).hour()
    }

    fn minute(&self) -> i8 {
        self.time_zone.adjust(self.local).minute()
    }

    fn second(&self) -> i8 {
        self.time_zone.adjust(self.local).second()
    }

    fn millisecond(&self) -> i16 {
        self.time_zone.adjust(self.local).millisecond()
    }
}


#[cfg(test)]
mod test {
<<<<<<< HEAD
    use super::FixedOffset;

    #[test]
    fn fixed_seconds() {
        FixedOffset::of_seconds(1234);
=======
    use super::TimeZone;

    #[test]
    fn fixed_seconds() {
        TimeZone::of_seconds(1234);
>>>>>>> 179be4e7
    }

    #[test] #[should_panic]
    fn fixed_seconds_panic() {
<<<<<<< HEAD
        FixedOffset::of_seconds(100_000);
=======
        TimeZone::of_seconds(100_000);
>>>>>>> 179be4e7
    }

    #[test]
    fn fixed_hm() {
<<<<<<< HEAD
        FixedOffset::of_hours_and_minutes(5, 30);
=======
        TimeZone::of_hours_and_minutes(5, 30);
>>>>>>> 179be4e7
    }

    #[test]
    fn fixed_hm_negative() {
<<<<<<< HEAD
        FixedOffset::of_hours_and_minutes(-3, -45);
=======
        TimeZone::of_hours_and_minutes(-3, -45);
>>>>>>> 179be4e7
    }

    #[test] #[should_panic]
    fn fixed_hm_panic() {
<<<<<<< HEAD
        FixedOffset::of_hours_and_minutes(8, 60);
=======
        TimeZone::of_hours_and_minutes(8, 60);
>>>>>>> 179be4e7
    }

    #[test] #[should_panic]
    fn fixed_hm_signs() {
<<<<<<< HEAD
        FixedOffset::of_hours_and_minutes(-4, 30);
    }

    #[test]
    fn fixed_hm_signs_zero() {
        FixedOffset::of_hours_and_minutes(4, 0);
    }

    use super::{ZonedDateTime, AnyTimeZone};
    use local::{DatePiece,TimePiece};
    #[test]
    fn parse_zoned()
    {
        let foo = ZonedDateTime::<AnyTimeZone>::parse("2001-W05-6T04:05:06.123");
        assert_eq!(foo.map(|zdt|(
                           zdt.year(),
                           zdt.month() as i8,
                           zdt.day(),
                           zdt.hour(),
                           zdt.minute(),
                           zdt.second(),
                           zdt.millisecond())
        ),Some((2001,02,03, 04,05,06,123)));

        // TODO is this expected behaviour?
        // match
        // (ZonedDateTime::<AnyTimeZone>::parse("2001-W05-6T04:05:06.123+00:00"),
        //  ZonedDateTime::<AnyTimeZone>::parse("2001-W05-6T03:05:06.123+01:00"))
        // {
        //     (Some(UTC0),Some(UTC1)) => assert_eq!(UTC0.hour(),UTC1.hour()),
        //     _ => panic!("parsing error")
        // }

        assert!(ZonedDateTime::<AnyTimeZone>::parse("2001-w05-6t04:05:06.123z").is_none());
        //assert!(ZonedDateTime::<AnyTimeZone>::parse("2015-06-26T22:57:09Z00:00").is_none());
        //assert!(ZonedDateTime::<AnyTimeZone>::parse("2015-06-26T22:57:09Z+00:00").is_none());
        assert!(ZonedDateTime::<AnyTimeZone>::parse("2001-W05-6T04:05:06.123455Z").is_none());

        assert!(ZonedDateTime::<AnyTimeZone>::parse("2001-02-03T04:05:06+07:00").is_some());
        assert!(ZonedDateTime::<AnyTimeZone>::parse("20010203T040506+0700").is_some());
        assert!(ZonedDateTime::<AnyTimeZone>::parse("2001-W05-6T04:05").is_some());
        assert!(ZonedDateTime::<AnyTimeZone>::parse("2001-W05-6T04:05:06").is_some());
        assert!(ZonedDateTime::<AnyTimeZone>::parse("2001-W05-6T04:05:06.123").is_some());
        assert!(ZonedDateTime::<AnyTimeZone>::parse("2001-W05-6T04:05:06.123Z").is_some());
        assert!(ZonedDateTime::<AnyTimeZone>::parse("2001-W05-6T04:05:06+07").is_some());
        assert!(ZonedDateTime::<AnyTimeZone>::parse("2001-W05-6T04:05:06+07:00").is_some());
        assert!(ZonedDateTime::<AnyTimeZone>::parse("2001-W05-6T04:05:06-07:00").is_some());
        assert!(ZonedDateTime::<AnyTimeZone>::parse("2015-06-26TZ").is_some());
        assert!(ZonedDateTime::<AnyTimeZone>::parse("2015-06-26").is_some());
        assert!(ZonedDateTime::<AnyTimeZone>::parse("2015-06-26T22:57:09+00:00").is_some());
        assert!(ZonedDateTime::<AnyTimeZone>::parse("2015-06-26T22:57:09Z").is_some());

    }
}
=======
        TimeZone::of_hours_and_minutes(-4, 30);
    }
}
>>>>>>> 179be4e7
<|MERGE_RESOLUTION|>--- conflicted
+++ resolved
@@ -1,6 +1,6 @@
 //! Dates and times paired with a time zone, and time zone definitions.
 
-use local::{LocalDate, LocalTime, LocalDateTime, DatePiece, TimePiece, Month, Weekday};
+use local::{LocalDateTime, DatePiece, TimePiece, Month, Weekday};
 use parse;
 
 use std::path::Path;
@@ -21,53 +21,6 @@
     VariableOffset{ transitions: Vec<Transition>}
 }
 
-<<<<<<< HEAD
-
-/// A time paired with a time zone.
-#[derive(Debug, Clone)]
-pub struct ZonedDateTime<TZ> {
-    pub local: LocalDateTime,
-    pub time_zone: TZ,
-}
-
-impl<TZ> ZonedDateTime<TZ> where TZ: TimeZone {
-    // TODO add date() to DatePiece and make it private again
-    // TODO add time() to TimePiece
-
-
-    /// Parses a ZonedDateTime from ISO 8601, similar to `local::LocalDateTime::parse()`
-    ///
-    /// #Example
-    /// ```
-    /// let zoned_datetime = ZonedDateTime::<AnyTimeZone>::parse("2015-06-26T22:57:09Z");
-    /// ```
-    pub fn parse(input: &str) -> Option<ZonedDateTime<AnyTimeZone>> {
-        parse::parse_iso_8601_zoned(input)
-    }
-
-    /// Returns the LocalDate.
-    pub fn date(&self) -> LocalDate {
-        self.time_zone.adjust(self.local).date
-    }
-
-    /// Returns the LocalTime.
-    pub fn time(&self) -> LocalTime {
-        self.time_zone.adjust(self.local).time
-    }
-}
-
-impl<TZ> DatePiece for ZonedDateTime<TZ> where TZ: TimeZone {
-    fn year(&self) -> i64 {
-        self.time_zone.adjust(self.local).year()
-    }
-
-    fn month(&self) -> Month {
-        self.time_zone.adjust(self.local).month()
-    }
-
-    fn day(&self) -> i8 {
-        self.time_zone.adjust(self.local).day()
-=======
 /// A **time zone** is used to calculate how much to adjust a UTC-based time
 /// based on its geographical location.
 impl TimeZone
@@ -79,7 +32,6 @@
             &TimeZone::FixedOffset{offset} => { self.adjust_fixed(offset, local)},
             &TimeZone::VariableOffset{ref transitions} => { self.adjust_variable(&transitions, local)},
         }
->>>>>>> 179be4e7
     }
 
     fn adjust_utc(&self, local: LocalDateTime) -> LocalDateTime
@@ -157,15 +109,9 @@
     /// hours or 59 minutes) in either direction, or if the values differ in
     /// sign (such as a positive number of hours with a negative number of
     /// minutes).
-<<<<<<< HEAD
-    pub fn of_hours_and_minutes(hours: i8, minutes: i8) -> FixedOffset {
+    pub fn of_hours_and_minutes(hours: i8, minutes: i8) -> TimeZone{
         if (hours.is_positive() && minutes.is_negative())
         || (hours.is_negative() && minutes.is_positive()) {
-=======
-    pub fn of_hours_and_minutes(hours: i8, minutes: i8) -> TimeZone
-    {
-        if hours.signum() != minutes.signum() {
->>>>>>> 179be4e7
             panic!("Hour and minute values differ in sign ({} and {}", hours, minutes);
         }
         else if hours <= -24 || hours >= 24 {
@@ -187,10 +133,16 @@
 #[derive(Debug, Clone)]
 pub struct ZonedDateTime
 {
-    local: LocalDateTime,
-    time_zone: TimeZone,
-}
-
+    pub local: LocalDateTime,
+    pub time_zone: TimeZone,
+}
+
+impl ZonedDateTime
+{
+    pub fn parse(input: &str) -> Option<ZonedDateTime> {
+        parse::parse_iso_8601_zoned(input)
+    }
+}
 impl DatePiece for ZonedDateTime
 {
     fn year(&self) -> i64 {
@@ -214,7 +166,8 @@
     }
 }
 
-impl TimePiece for ZonedDateTime{
+impl TimePiece for ZonedDateTime
+{
     fn hour(&self) -> i8 {
         self.time_zone.adjust(self.local).hour()
     }
@@ -235,74 +188,49 @@
 
 #[cfg(test)]
 mod test {
-<<<<<<< HEAD
-    use super::FixedOffset;
-
-    #[test]
-    fn fixed_seconds() {
-        FixedOffset::of_seconds(1234);
-=======
     use super::TimeZone;
 
     #[test]
     fn fixed_seconds() {
         TimeZone::of_seconds(1234);
->>>>>>> 179be4e7
     }
 
     #[test] #[should_panic]
     fn fixed_seconds_panic() {
-<<<<<<< HEAD
-        FixedOffset::of_seconds(100_000);
-=======
         TimeZone::of_seconds(100_000);
->>>>>>> 179be4e7
     }
 
     #[test]
     fn fixed_hm() {
-<<<<<<< HEAD
-        FixedOffset::of_hours_and_minutes(5, 30);
-=======
         TimeZone::of_hours_and_minutes(5, 30);
->>>>>>> 179be4e7
     }
 
     #[test]
     fn fixed_hm_negative() {
-<<<<<<< HEAD
-        FixedOffset::of_hours_and_minutes(-3, -45);
-=======
         TimeZone::of_hours_and_minutes(-3, -45);
->>>>>>> 179be4e7
     }
 
     #[test] #[should_panic]
     fn fixed_hm_panic() {
-<<<<<<< HEAD
-        FixedOffset::of_hours_and_minutes(8, 60);
-=======
         TimeZone::of_hours_and_minutes(8, 60);
->>>>>>> 179be4e7
     }
 
     #[test] #[should_panic]
     fn fixed_hm_signs() {
-<<<<<<< HEAD
-        FixedOffset::of_hours_and_minutes(-4, 30);
+        TimeZone::of_hours_and_minutes(-4, 30);
     }
 
     #[test]
     fn fixed_hm_signs_zero() {
-        FixedOffset::of_hours_and_minutes(4, 0);
-    }
-
-    use super::{ZonedDateTime, AnyTimeZone};
+        TimeZone::of_hours_and_minutes(4, 0);
+    }
+
+    use super::{ZonedDateTime};
     use local::{DatePiece,TimePiece};
     #[test]
     fn parse_zoned()
     {
-        let foo = ZonedDateTime::<AnyTimeZone>::parse("2001-W05-6T04:05:06.123");
+        let foo = ZonedDateTime::parse("2001-W05-6T04:05:06.123");
         assert_eq!(foo.map(|zdt|(
                            zdt.year(),
                            zdt.month() as i8,
@@ -315,36 +243,31 @@
 
         // TODO is this expected behaviour?
         // match
-        // (ZonedDateTime::<AnyTimeZone>::parse("2001-W05-6T04:05:06.123+00:00"),
-        //  ZonedDateTime::<AnyTimeZone>::parse("2001-W05-6T03:05:06.123+01:00"))
+        // (ZonedDateTime::parse("2001-W05-6T04:05:06.123+00:00"),
+        //  ZonedDateTime::parse("2001-W05-6T03:05:06.123+01:00"))
         // {
         //     (Some(UTC0),Some(UTC1)) => assert_eq!(UTC0.hour(),UTC1.hour()),
         //     _ => panic!("parsing error")
         // }
 
-        assert!(ZonedDateTime::<AnyTimeZone>::parse("2001-w05-6t04:05:06.123z").is_none());
-        //assert!(ZonedDateTime::<AnyTimeZone>::parse("2015-06-26T22:57:09Z00:00").is_none());
-        //assert!(ZonedDateTime::<AnyTimeZone>::parse("2015-06-26T22:57:09Z+00:00").is_none());
-        assert!(ZonedDateTime::<AnyTimeZone>::parse("2001-W05-6T04:05:06.123455Z").is_none());
-
-        assert!(ZonedDateTime::<AnyTimeZone>::parse("2001-02-03T04:05:06+07:00").is_some());
-        assert!(ZonedDateTime::<AnyTimeZone>::parse("20010203T040506+0700").is_some());
-        assert!(ZonedDateTime::<AnyTimeZone>::parse("2001-W05-6T04:05").is_some());
-        assert!(ZonedDateTime::<AnyTimeZone>::parse("2001-W05-6T04:05:06").is_some());
-        assert!(ZonedDateTime::<AnyTimeZone>::parse("2001-W05-6T04:05:06.123").is_some());
-        assert!(ZonedDateTime::<AnyTimeZone>::parse("2001-W05-6T04:05:06.123Z").is_some());
-        assert!(ZonedDateTime::<AnyTimeZone>::parse("2001-W05-6T04:05:06+07").is_some());
-        assert!(ZonedDateTime::<AnyTimeZone>::parse("2001-W05-6T04:05:06+07:00").is_some());
-        assert!(ZonedDateTime::<AnyTimeZone>::parse("2001-W05-6T04:05:06-07:00").is_some());
-        assert!(ZonedDateTime::<AnyTimeZone>::parse("2015-06-26TZ").is_some());
-        assert!(ZonedDateTime::<AnyTimeZone>::parse("2015-06-26").is_some());
-        assert!(ZonedDateTime::<AnyTimeZone>::parse("2015-06-26T22:57:09+00:00").is_some());
-        assert!(ZonedDateTime::<AnyTimeZone>::parse("2015-06-26T22:57:09Z").is_some());
-
-    }
-}
-=======
-        TimeZone::of_hours_and_minutes(-4, 30);
-    }
-}
->>>>>>> 179be4e7
+        assert!(ZonedDateTime::parse("2001-w05-6t04:05:06.123z").is_none());
+        //assert!(ZonedDateTime::parse("2015-06-26T22:57:09Z00:00").is_none());
+        //assert!(ZonedDateTime::parse("2015-06-26T22:57:09Z+00:00").is_none());
+        assert!(ZonedDateTime::parse("2001-W05-6T04:05:06.123455Z").is_none());
+
+        assert!(ZonedDateTime::parse("2001-02-03T04:05:06+07:00").is_some());
+        assert!(ZonedDateTime::parse("20010203T040506+0700").is_some());
+        assert!(ZonedDateTime::parse("2001-W05-6T04:05").is_some());
+        assert!(ZonedDateTime::parse("2001-W05-6T04:05:06").is_some());
+        assert!(ZonedDateTime::parse("2001-W05-6T04:05:06.123").is_some());
+        assert!(ZonedDateTime::parse("2001-W05-6T04:05:06.123Z").is_some());
+        assert!(ZonedDateTime::parse("2001-W05-6T04:05:06+07").is_some());
+        assert!(ZonedDateTime::parse("2001-W05-6T04:05:06+07:00").is_some());
+        assert!(ZonedDateTime::parse("2001-W05-6T04:05:06-07:00").is_some());
+        assert!(ZonedDateTime::parse("2015-06-26TZ").is_some());
+        assert!(ZonedDateTime::parse("2015-06-26").is_some());
+        assert!(ZonedDateTime::parse("2015-06-26T22:57:09+00:00").is_some());
+        assert!(ZonedDateTime::parse("2015-06-26T22:57:09Z").is_some());
+
+    }
+}
